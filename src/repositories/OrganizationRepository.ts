--- conflicted
+++ resolved
@@ -5,46 +5,40 @@
 import { In } from "typeorm";
 import { CacheService } from "../services/CacheService";
 
-const CACHE_TTL = 3600; // 1 hour in seconds
+const CACHE_TTL = 3600; // 1 hour
 
 export class OrganizationRepository {
-<<<<<<< HEAD
-  private static readonly UUID_REGEX = /^[0-9a-f]{8}-[0-9a-f]{4}-[1-5][0-9a-f]{3}-[89ab][0-9a-f]{3}-[0-9a-f]{12}$/i;
-  private static repo = AppDataSource.getRepository(Organization);
-=======
   public static readonly UUID_REGEX = /^[0-9a-f]{8}-[0-9a-f]{4}-[1-5][0-9a-f]{3}-[89ab][0-9a-f]{3}-[0-9a-f]{12}$/i;
->>>>>>> 13f2dda4
-
-  /**
-   * Get all organizations with caching
-   * @returns List of organizations with users and their roles
+
+  /**
+   * Get all organizations
+   * @returns List of organizations with users
    */
   static async getAll(): Promise<{ success: boolean; data?: Organization[]; message?: string }> {
     try {
       const cacheKey = "org:all";
       const organizations = await CacheService.getOrSetMultiple(
         cacheKey,
-        OrganizationRepository.repo,
+        AppDataSource.getRepository(Organization),
         async () => {
-          return await OrganizationRepository.repo.find({
+          return await AppDataSource.getRepository(Organization).find({
             relations: ["users", "users.role"],
-            order: { organizationName: "ASC" },
           });
         },
         CACHE_TTL
       );
 
-      return { success: true, data: organizations, message: "Organizations retrieved successfully" };
-    } catch (error) {
-      console.error("[Organization Fetch All Error]:", error);
+      return { success: true, data: organizations };
+    } catch (error) {
+      console.error("[Organization Fetch Error]:", error);
       return { success: false, message: "Failed to fetch organizations" };
     }
   }
 
   /**
-   * Get an organization by ID with caching
+   * Get an organization by ID
    * @param id Organization UUID
-   * @returns Organization with users and their roles
+   * @returns Organization with users
    */
   static async getById(id: string): Promise<{ success: boolean; data?: Organization; message?: string }> {
     if (!id || !this.UUID_REGEX.test(id)) {
@@ -55,9 +49,9 @@
       const cacheKey = `org:id:${id}`;
       const organization = await CacheService.getOrSetSingle(
         cacheKey,
-        OrganizationRepository.repo,
+        AppDataSource.getRepository(Organization),
         async () => {
-          return await OrganizationRepository.repo.findOne({
+          return await AppDataSource.getRepository(Organization).findOne({
             where: { organizationId: id },
             relations: ["users", "users.role"],
           });
@@ -69,7 +63,7 @@
         return { success: false, message: "Organization not found" };
       }
 
-      return { success: true, data: organization, message: "Organization retrieved successfully" };
+      return { success: true, data: organization };
     } catch (error) {
       console.error(`[Organization Fetch Error] ID: ${id}:`, error);
       return { success: false, message: "Failed to fetch organization" };
@@ -77,7 +71,7 @@
   }
 
   /**
-   * Create a new organization entity (not saved)
+   * Create a new organization (not saved)
    * @param data Organization data
    * @returns Organization entity
    */
@@ -90,69 +84,17 @@
       return { success: false, message: "Required fields (name, email, address, type) are missing" };
     }
 
-    try {
-      const organization = OrganizationRepository.repo.create({
-        organizationName: data.organizationName,
-        description: data.description ?? "",
-        contactEmail: data.contactEmail,
-        contactPhone: data.contactPhone ?? "",
-        address: data.address,
-        organizationType: data.organizationType,
-        city: data.city ?? "",
-        country: data.country ?? "",
-        postalCode: data.postalCode ?? "",
-        stateProvince: data.stateProvince ?? "",
-        createdAt: new Date(),
-        updatedAt: new Date(),
-      });
-
-      return { success: true, data: organization, message: "Organization entity created" };
-    } catch (error) {
-      console.error("[Organization Create Entity Error]:", error);
-      return { success: false, message: "Failed to create organization entity" };
-    }
-  }
-
-  /**
-   * Save an organization
-   * @param org Organization entity
-   * @returns Saved organization
-   */
-  static async save(org: Organization): Promise<{ success: boolean; data?: Organization; message?: string }> {
-    if (!org.organizationName || !org.contactEmail || !org.address || !org.organizationType) {
-      return { success: false, message: "Required fields (name, email, address, type) are missing" };
-    }
-
-    try {
-      // Check for duplicates (excluding self if updating)
-      const existing = await OrganizationRepository.repo.findOne({
-        where: [
-          { organizationName: org.organizationName },
-          { contactEmail: org.contactEmail },
-        ],
-      });
-
-      if (existing && existing.organizationId !== org.organizationId) {
-        return {
-          success: false,
-          message: "Organization with this name or email already exists",
-        };
-      }
-
-      org.updatedAt = new Date();
-      const savedOrganization = await OrganizationRepository.repo.save(org);
-
-      // Invalidate cache
-      await CacheService.invalidateMultiple([
-        "org:all",
-        `org:id:${savedOrganization.organizationId}`,
-      ]);
-
-      return { success: true, data: savedOrganization, message: "Organization saved successfully" };
-    } catch (error) {
-      console.error("[Organization Save Error]:", error);
-      return { success: false, message: "Failed to save organization" };
-    }
+    const organization = new Organization();
+    organization.organizationName = data.organizationName;
+    organization.description = data.description ?? "";
+    organization.contactEmail = data.contactEmail;
+    organization.contactPhone = data.contactPhone ?? "";
+    organization.address = data.address;
+    organization.organizationType = data.organizationType;
+    organization.createdAt = new Date();
+    organization.updatedAt = new Date();
+
+    return { success: true, data: organization };
   }
 
   /**
@@ -170,49 +112,35 @@
     }
 
     try {
+      const repo = AppDataSource.getRepository(Organization);
       const organizations: Organization[] = [];
-      const names = new Set<string>();
-      const emails = new Set<string>();
+      const existingNames = new Set<string>();
+      const existingEmails = new Set<string>();
 
       // Validate and create entities
       for (const item of data) {
-        // Check required fields for each organization
-        const missingFields = [];
-        if (!item.organizationName) missingFields.push('organizationName');
-        if (!item.contactEmail) missingFields.push('contactEmail');
-        if (!item.address) missingFields.push('address');
-        if (!item.organizationType) missingFields.push('organizationType');
-
-        if (missingFields.length > 0) {
-          return {
-            success: false,
-            message: `Required fields missing for organization: ${missingFields.join(', ')}`,
-          };
+        if (
+          !item.organizationName ||
+          !item.contactEmail ||
+          !item.address ||
+          !item.organizationType
+        ) {
+          return { success: false, message: "Required fields missing in one or more organizations" };
         }
 
-        // Type assertions for required fields
-        const orgName = item.organizationName!;
-        const orgEmail = item.contactEmail!;
-        const orgAddress = item.address!;
-        const orgType = item.organizationType!;
-
-        if (names.has(orgName) || emails.has(orgEmail)) {
+        if (existingNames.has(item.organizationName) || existingEmails.has(item.contactEmail)) {
           return { success: false, message: "Duplicate organization name or email in bulk data" };
         }
-        names.add(orgName);
-        emails.add(orgEmail);
-
-        const org = OrganizationRepository.repo.create({
-          organizationName: orgName,
+        existingNames.add(item.organizationName);
+        existingEmails.add(item.contactEmail);
+
+        const org = repo.create({
+          organizationName: item.organizationName,
           description: item.description ?? "",
-          contactEmail: orgEmail,
+          contactEmail: item.contactEmail,
           contactPhone: item.contactPhone ?? "",
-          address: orgAddress,
-          organizationType: orgType,
-          city: item.city ?? "",
-          country: item.country ?? "",
-          postalCode: item.postalCode ?? "",
-          stateProvince: item.stateProvince ?? "",
+          address: item.address,
+          organizationType: item.organizationType,
           createdAt: new Date(),
           updatedAt: new Date(),
         });
@@ -220,8 +148,11 @@
       }
 
       // Check existing organizations
-      const existing = await OrganizationRepository.repo.find({
-        where: [{ organizationName: In([...names]) }, { contactEmail: In([...emails]) }],
+      const existing = await repo.find({
+        where: [
+          { organizationName: In([...existingNames]) },
+          { contactEmail: In([...existingEmails]) },
+        ],
       });
 
       if (existing.length) {
@@ -231,21 +162,65 @@
         };
       }
 
-      // Save all organizations in a transaction
-      const savedOrganizations = await AppDataSource.manager.transaction(async (transactionalEntityManager) => {
-        return await transactionalEntityManager.save(Organization, organizations);
-      });
+      // Save all organizations
+      const savedOrganizations = await repo.save(organizations);
+
+      // Invalidate cache
+      await CacheService.invalidateMultiple(["org:all", ...savedOrganizations.map((org) => `org:id:${org.organizationId}`)]);
+
+      return { success: true, data: savedOrganizations, message: "Organizations created successfully" };
+    } catch (error) {
+      console.error("[Organization Bulk Create Error]:", error);
+      return { success: false, message: "Failed to create organizations" };
+    }
+  }
+
+  /**
+   * Save an organization
+   * @param org Organization entity
+   * @returns Saved organization
+   */
+  static async save(org: Organization): Promise<{
+    success: boolean;
+    data?: Organization;
+    message?: string;
+  }> {
+    if (!org.organizationName || !org.contactEmail || !org.address || !org.organizationType) {
+      return { success: false, message: "Required fields (name, email, address, type) are missing" };
+    }
+
+    try {
+      const repo = AppDataSource.getRepository(Organization);
+
+      // Check for duplicates
+      const existing = await repo.findOne({
+        where: [
+          { organizationName: org.organizationName },
+          { contactEmail: org.contactEmail },
+        ],
+      });
+
+      if (existing && existing.organizationId !== org.organizationId) {
+        return {
+          success: false,
+          message: "Organization with this name or email already exists",
+          data: existing,
+        };
+      }
+
+      org.updatedAt = new Date();
+      const savedOrganization = await repo.save(org);
 
       // Invalidate cache
       await CacheService.invalidateMultiple([
         "org:all",
-        ...savedOrganizations.map((org) => `org:id:${org.organizationId}`),
+        `org:id:${savedOrganization.organizationId}`,
       ]);
 
-      return { success: true, data: savedOrganizations, message: "Organizations created successfully" };
-    } catch (error) {
-      console.error("[Organization Bulk Create Error]:", error);
-      return { success: false, message: "Failed to create organizations" };
+      return { success: true, data: savedOrganization, message: "Organization saved successfully" };
+    } catch (error) {
+      console.error("[Organization Save Error]:", error);
+      return { success: false, message: "Failed to save organization" };
     }
   }
 
@@ -264,7 +239,8 @@
     }
 
     try {
-      const organization = await OrganizationRepository.repo.findOne({
+      const repo = AppDataSource.getRepository(Organization);
+      const organization = await repo.findOne({
         where: { organizationId: id },
         relations: ["users"],
       });
@@ -275,10 +251,10 @@
 
       // Check for duplicate name/email
       if (data.organizationName || data.contactEmail) {
-        const existing = await OrganizationRepository.repo.findOne({
+        const existing = await repo.findOne({
           where: [
-            { organizationName: data.organizationName || organization.organizationName },
-            { contactEmail: data.contactEmail || organization.contactEmail },
+            { organizationName: data.organizationName || "" },
+            { contactEmail: data.contactEmail || "" },
           ],
         });
         if (existing && existing.organizationId !== id) {
@@ -286,30 +262,17 @@
         }
       }
 
-      // Update only provided fields
-      const updateData: Partial<Organization> = {
-        organizationName: data.organizationName,
-        description: data.description,
-        contactEmail: data.contactEmail,
-        contactPhone: data.contactPhone,
-        address: data.address,
-        organizationType: data.organizationType,
-        city: data.city,
-        country: data.country,
-        postalCode: data.postalCode,
-        stateProvince: data.stateProvince,
+      repo.merge(organization, {
+        organizationName: data.organizationName ?? organization.organizationName,
+        description: data.description ?? organization.description,
+        contactEmail: data.contactEmail ?? organization.contactEmail,
+        contactPhone: data.contactPhone ?? organization.contactPhone,
+        address: data.address ?? organization.address,
+        organizationType: data.organizationType ?? organization.organizationType,
         updatedAt: new Date(),
-      };
-
-      // Remove undefined values to avoid overwriting with null
-      Object.keys(updateData).forEach((key) => {
-        if (updateData[key as keyof typeof updateData] === undefined) {
-          delete updateData[key as keyof typeof updateData];
-        }
-      });
-
-      OrganizationRepository.repo.merge(organization, updateData);
-      const updatedOrganization = await OrganizationRepository.repo.save(organization);
+      });
+
+      const updatedOrganization = await repo.save(organization);
 
       // Invalidate cache
       await CacheService.invalidateMultiple([
@@ -321,95 +284,6 @@
       return { success: true, data: updatedOrganization, message: "Organization updated successfully" };
     } catch (error) {
       console.error(`[Organization Update Error] ID: ${id}:`, error);
-      return { success: false, message: "Failed to update organization" };
-    }
-  }
-
-  /**
-   * Update an organization with array inputs for fields
-   * @param id Organization UUID
-   * @param data Partial organization data with possible array values
-   * @returns Updated organization
-   */
-  static async updateWithArray(
-    id: string,
-    data: Partial<Record<keyof OrganizationInterface, string | string[]>>
-  ): Promise<{ success: boolean; data?: Organization; message?: string }> {
-    if (!id || !this.UUID_REGEX.test(id)) {
-      return { success: false, message: "Valid organization ID is required" };
-    }
-
-    try {
-      const organization = await OrganizationRepository.repo.findOne({
-        where: { organizationId: id },
-        relations: ["users"],
-      });
-
-      if (!organization) {
-        return { success: false, message: "Organization not found" };
-      }
-
-      // Prepare update data, handling arrays by taking the last value
-      const updateData: Partial<Organization> = {
-        updatedAt: new Date(),
-      };
-
-      const fields: (keyof OrganizationInterface)[] = [
-        "organizationName",
-        "description",
-        "contactEmail",
-        "contactPhone",
-        "address",
-        "organizationType",
-        "city",
-        "country",
-        "postalCode",
-        "stateProvince",
-      ];
-
-      for (const field of fields) {
-        if (data[field] !== undefined) {
-          const value = Array.isArray(data[field]) ? (data[field] as string[])[(data[field] as string[]).length - 1] : (data[field] as string);
-          if (value !== undefined) {
-            (updateData as Record<string, string>)[field] = value;
-          }
-        }
-      }
-
-      // Check for duplicate name/email
-      if (updateData.organizationName || updateData.contactEmail) {
-        const existing = await OrganizationRepository.repo.findOne({
-          where: [
-            { organizationName: updateData.organizationName || organization.organizationName },
-            { contactEmail: updateData.contactEmail || organization.contactEmail },
-          ],
-        });
-        if (existing && existing.organizationId !== id) {
-          return { success: false, message: "Organization name or email already exists" };
-        }
-      }
-
-      // Validate required fields if provided
-      const requiredFields = ["organizationName", "contactEmail", "address", "organizationType"] as const;
-      for (const field of requiredFields) {
-        if (updateData[field as keyof Organization] === "") {
-          return { success: false, message: `Required field ${field} cannot be empty` };
-        }
-      }
-
-      OrganizationRepository.repo.merge(organization, updateData);
-      const updatedOrganization = await OrganizationRepository.repo.save(organization);
-
-      // Invalidate cache
-      await CacheService.invalidateMultiple([
-        "org:all",
-        `org:id:${id}`,
-        ...organization.users.map((user) => `org:user:${user.userId}`),
-      ]);
-
-      return { success: true, data: updatedOrganization, message: "Organization updated successfully" };
-    } catch (error) {
-      console.error(`[Organization UpdateWithArray Error] ID: ${id}:`, error);
       return { success: false, message: "Failed to update organization" };
     }
   }
@@ -429,59 +303,51 @@
     }
 
     try {
+      const repo = AppDataSource.getRepository(Organization);
       const updatedOrganizations: Organization[] = [];
       const invalidateKeys: string[] = ["org:all"];
 
-      await AppDataSource.manager.transaction(async (transactionalEntityManager) => {
-        for (const { id, data } of updates) {
-          if (!id || !this.UUID_REGEX.test(id)) {
-            throw new Error(`Invalid organization ID: ${id}`);
+      for (const { id, data } of updates) {
+        if (!id || !this.UUID_REGEX.test(id)) {
+          return { success: false, message: `Invalid organization ID: ${id}` };
+        }
+
+        const organization = await repo.findOne({
+          where: { organizationId: id },
+          relations: ["users"],
+        });
+
+        if (!organization) {
+          return { success: false, message: `Organization not found: ${id}` };
+        }
+
+        // Check for duplicate name/email
+        if (data.organizationName || data.contactEmail) {
+          const existing = await repo.findOne({
+            where: [
+              { organizationName: data.organizationName || "" },
+              { contactEmail: data.contactEmail || "" },
+            ],
+          });
+          if (existing && existing.organizationId !== id) {
+            return { success: false, message: "Organization name or email already exists" };
           }
-
-          const organization = await transactionalEntityManager.findOne(Organization, {
-            where: { organizationId: id },
-            relations: ["users"],
-          });
-
-          if (!organization) {
-            throw new Error(`Organization not found: ${id}`);
-          }
-
-          // Check for duplicate name/email
-          if (data.organizationName || data.contactEmail) {
-            const existing = await transactionalEntityManager.findOne(Organization, {
-              where: [
-                { organizationName: data.organizationName || organization.organizationName },
-                { contactEmail: data.contactEmail || organization.contactEmail },
-              ],
-            });
-            if (existing && existing.organizationId !== id) {
-              throw new Error("Organization name or email already exists");
-            }
-          }
-
-          transactionalEntityManager.merge(Organization, organization, {
-            organizationName: data.organizationName ?? organization.organizationName,
-            description: data.description ?? organization.description,
-            contactEmail: data.contactEmail ?? organization.contactEmail,
-            contactPhone: data.contactPhone ?? organization.contactPhone,
-            address: data.address ?? organization.address,
-            organizationType: data.organizationType ?? organization.organizationType,
-            city: data.city ?? organization.city,
-            country: data.country ?? organization.country,
-            postalCode: data.postalCode ?? organization.postalCode,
-            stateProvince: data.stateProvince ?? organization.stateProvince,
-            updatedAt: new Date(),
-          });
-
-          const updatedOrg = await transactionalEntityManager.save(Organization, organization);
-          updatedOrganizations.push(updatedOrg);
-          invalidateKeys.push(
-            `org:id:${id}`,
-            ...organization.users.map((user) => `org:user:${user.userId}`)
-          );
         }
-      });
+
+        repo.merge(organization, {
+          organizationName: data.organizationName ?? organization.organizationName,
+          description: data.description ?? organization.description,
+          contactEmail: data.contactEmail ?? organization.contactEmail,
+          contactPhone: data.contactPhone ?? organization.contactPhone,
+          address: data.address ?? organization.address,
+          organizationType: data.organizationType ?? organization.organizationType,
+          updatedAt: new Date(),
+        });
+
+        const updatedOrg = await repo.save(organization);
+        updatedOrganizations.push(updatedOrg);
+        invalidateKeys.push(`org:id:${id}`, ...organization.users.map((user) => `org:user:${user.userId}`));
+      }
 
       // Invalidate cache
       await CacheService.invalidateMultiple(invalidateKeys);
@@ -489,7 +355,7 @@
       return { success: true, data: updatedOrganizations, message: "Organizations updated successfully" };
     } catch (error) {
       console.error("[Organization Bulk Update Error]:", error);
-      return { success: false, message: error instanceof Error ? error.message : "Failed to update organizations" };
+      return { success: false, message: "Failed to update organizations" };
     }
   }
 
@@ -504,7 +370,8 @@
     }
 
     try {
-      const organization = await OrganizationRepository.repo.findOne({
+      const repo = AppDataSource.getRepository(Organization);
+      const organization = await repo.findOne({
         where: { organizationId: id },
         relations: ["users"],
       });
@@ -513,15 +380,11 @@
         return { success: false, message: "Organization not found" };
       }
 
-      // Check if organization has associated users
-      if (organization.users && organization.users.length > 0) {
-        return {
-          success: false,
-          message: `Cannot delete organization with ${organization.users.length} associated user(s). Please remove users first.`,
-        };
-      }
-
-      await OrganizationRepository.repo.remove(organization);
+      const result = await repo.delete(id);
+
+      if (result.affected === 0) {
+        return { success: false, message: "Organization not found or already deleted" };
+      }
 
       // Invalidate cache
       await CacheService.invalidateMultiple([
@@ -556,7 +419,11 @@
     }
 
     try {
-      const organization = await OrganizationRepository.repo.findOne({
+      const organizationRepo = AppDataSource.getRepository(Organization);
+      const userRepo = AppDataSource.getRepository(User);
+
+      // Fetch organization with existing users
+      const organization = await organizationRepo.findOne({
         where: { organizationId },
         relations: ["users"],
       });
@@ -565,7 +432,7 @@
         return { success: false, message: "Organization not found" };
       }
 
-      const userRepo = AppDataSource.getRepository(User);
+      // Fetch users
       const users = await userRepo.find({
         where: { userId: In(userIds) },
         relations: ["organizations"],
@@ -581,16 +448,12 @@
       );
 
       if (!newUsers.length) {
-        return {
-          success: true,
-          message: "All users are already assigned to this organization",
-          data: organization,
-        };
+        return { success: true, message: "All users are already assigned to this organization", data: organization };
       }
 
       // Assign users
       organization.users = [...(organization.users || []), ...newUsers];
-      const updatedOrganization = await OrganizationRepository.repo.save(organization);
+      const updatedOrganization = await organizationRepo.save(organization);
 
       // Invalidate cache
       await CacheService.invalidateMultiple([
@@ -602,7 +465,7 @@
 
       return {
         success: true,
-        message: `${newUsers.length} user(s) assigned to organization`,
+        message: `${newUsers.length} users assigned to organization`,
         data: updatedOrganization,
       };
     } catch (error) {
@@ -630,7 +493,8 @@
     }
 
     try {
-      const organization = await OrganizationRepository.repo.findOne({
+      const organizationRepo = AppDataSource.getRepository(Organization);
+      const organization = await organizationRepo.findOne({
         where: { organizationId },
         relations: ["users"],
       });
@@ -640,17 +504,11 @@
       }
 
       // Filter users to remove
-      const usersToRemove = organization.users.filter((user) => userIds.includes(user.userId));
-      if (!usersToRemove.length) {
-        return {
-          success: true,
-          message: "No specified users are assigned to this organization",
-          data: organization,
-        };
-      }
-
-      organization.users = organization.users.filter((user) => !userIds.includes(user.userId));
-      const updatedOrganization = await OrganizationRepository.repo.save(organization);
+      organization.users = organization.users.filter(
+        (user) => !userIds.includes(user.userId)
+      );
+
+      const updatedOrganization = await organizationRepo.save(organization);
 
       // Invalidate cache
       await CacheService.invalidateMultiple([
@@ -662,7 +520,7 @@
 
       return {
         success: true,
-        message: `${usersToRemove.length} user(s) removed from organization`,
+        message: `${userIds.length} users removed from organization`,
         data: updatedOrganization,
       };
     } catch (error) {
@@ -672,7 +530,7 @@
   }
 
   /**
-   * Get users by organization with caching
+   * Get users by organization
    * @param organizationId Organization UUID
    * @returns Users associated with organization
    */
@@ -691,7 +549,7 @@
         cacheKey,
         AppDataSource.getRepository(User),
         async () => {
-          const organization = await OrganizationRepository.repo.findOne({
+          const organization = await AppDataSource.getRepository(Organization).findOne({
             where: { organizationId },
             relations: ["users", "users.role"],
           });
@@ -700,7 +558,7 @@
         CACHE_TTL
       );
 
-      return { success: true, data: users, message: "Users retrieved successfully" };
+      return { success: true, data: users };
     } catch (error) {
       console.error(`[Organization Fetch Users Error] Org ID: ${organizationId}:`, error);
       return { success: false, message: "Failed to fetch users for organization" };
