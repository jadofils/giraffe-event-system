--- conflicted
+++ resolved
@@ -1,23 +1,12 @@
 import { DataSource } from "typeorm";
 import IndependentOrganizationSeeder from "../seeds/IndependentUserOrganizationSeeder";
 import { SeederFactoryManager } from "typeorm-extension";
-<<<<<<< HEAD
-import { PermissionSeeder } from "../seeds/PermissionSeeder";
-import { AdminRoleSeeder } from "../seeds/AdminRoleSeeder";
-
-export const AppDataSource = new DataSource({
-  type: "postgres",
-  url: process.env.DB_URL,
-  synchronize: false, // Disabled to prevent schema sync issues
-  logging: false, 
-=======
 import { AdminRoleSeeder } from "../seeds/AdminRoleSeeder";
 export const AppDataSource = new DataSource({
   type: "postgres",
   url: process.env.DB_URL,
   synchronize: true,
   logging: false,
->>>>>>> 21989753
   entities: ["src/models/**/*.ts"],
   migrations: ["src/models/migrations/*.ts"],
   extra: {
@@ -88,77 +77,8 @@
 // Function to seed default roles
 async function seedDefaultRoles() {
   try {
-<<<<<<< HEAD
-    const roleRepository = AppDataSource.getRepository('Role');
-    
-    // Define default roles
-    const defaultRoles = [
-      {
-        roleName: 'GUEST',
-        permissions: ['read:public'],
-        description: 'Default role for new users'
-      },
-      {
-        roleName: 'USER',
-        permissions: ['read:public', 'write:own'],
-        description: 'Standard user role'
-      },
-      {
-        roleName: 'ADMIN',
-        permissions: ['read:all', 'write:all', 'delete:all'],
-        description: 'Administrator role'
-      },
-      {
-        roleName: 'ORGANIZER_MANAGER',
-        permissions: ['read:public', 'write:own', 'manage:events', 'manage:venues'],
-        description: 'Role for event and venue organizers'
-      }
-    ];
-
-    // Get all existing roles first
-    const existingRoles = await roleRepository.find();
-    const existingRoleNames = new Set(existingRoles.map(role => role.roleName));
-    const createdRoles = [];
-    const skippedRoles = [];
-
-    // Create only new roles
-    for (const roleData of defaultRoles) {
-      if (existingRoleNames.has(roleData.roleName)) {
-        console.log(`✓ Role '${roleData.roleName}' already exists, skipping...`);
-        skippedRoles.push(roleData.roleName);
-        continue;
-      }
-
-      try {
-        console.log(`Creating default ${roleData.roleName} role...`);
-        const newRole = roleRepository.create(roleData);
-        await roleRepository.save(newRole);
-        console.log(`✓ Default ${roleData.roleName} role created successfully!`);
-        createdRoles.push(roleData.roleName);
-      } catch (saveError: any) {
-        if (saveError.code === '23505') { // PostgreSQL unique violation error code
-          console.log(`✓ Role '${roleData.roleName}' already exists (concurrent creation), skipping...`);
-          skippedRoles.push(roleData.roleName);
-          continue;
-        }
-        throw saveError; // Re-throw if it's a different error
-      }
-    }
-
-    // Summary message
-    if (createdRoles.length > 0) {
-      console.log(`\n🎉 Successfully created ${createdRoles.length} new role(s): ${createdRoles.join(', ')}`);
-    }
-    if (skippedRoles.length > 0) {
-      console.log(`📋 Skipped ${skippedRoles.length} existing role(s): ${skippedRoles.join(', ')}`);
-    }
-    if (createdRoles.length === 0 && skippedRoles.length > 0) {
-      console.log(`\n✅ All default roles already exist in the database!`);
-    }
-=======
     const roleRepository = AppDataSource.getRepository("Role");
     // No default roles to seed
->>>>>>> 21989753
   } catch (error) {
     console.error("Error seeding default roles:", error);
     throw error;
