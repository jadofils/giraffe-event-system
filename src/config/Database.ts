--- conflicted
+++ resolved
@@ -3,10 +3,7 @@
 import { SeederFactoryManager } from "typeorm-extension";
 import { AdminRoleSeeder } from "../seeds/AdminRoleSeeder";
 import { PermissionSeeder } from "../seeds/PermissionSeeder";
-<<<<<<< HEAD
-=======
 
->>>>>>> 38430036
 export const AppDataSource = new DataSource({
   type: "postgres",
   url: process.env.DB_URL,
