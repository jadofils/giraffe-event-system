--- conflicted
+++ resolved
@@ -68,17 +68,10 @@
   try {
     if (!AppDataSource.isInitialized) {
       await AppDataSource.initialize();
-<<<<<<< HEAD
-=======
   
->>>>>>> 3cffb769
     }
   } catch (error) {
     //console.error("Error during database initialization:", error);
     throw error; // Re-throw to handle it in the application
   }
-<<<<<<< HEAD
 };
-=======
-};
->>>>>>> 3cffb769
