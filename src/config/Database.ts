--- conflicted
+++ resolved
@@ -22,11 +22,8 @@
 import { VenueAvailabilitySlot } from "../models/Venue Tables/VenueAvailabilitySlot";
 import { VenueReview } from "../models/Venue Tables/VenueReview";
 import { Resources } from "../models/Resources";
-<<<<<<< HEAD
-=======
 import { EventVenue } from "../models/Event Tables/EventVenue";
 import { EventGuest } from "../models/Event Tables/EventGuest";
->>>>>>> 6fff7df8
 
 // Determine if we are in production
 const isProduction = process.env.NODE_ENV === "production";
@@ -60,11 +57,8 @@
     VenueAvailabilitySlot,
     VenueReview,
     Resources,
-<<<<<<< HEAD
-=======
     EventVenue,
     EventGuest,
->>>>>>> 6fff7df8
   ],
   migrations: [
     isProduction ? "dist/models/migrations/.js" : "src/models/migrations/.ts",
